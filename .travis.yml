--- conflicted
+++ resolved
@@ -18,18 +18,10 @@
     - SETUP_CMD="pmda --cov pmda"
     # mdanalysis develop from source (see below), which needs
     # minimal CONDA_MDANALYSIS_DEPENDENCIES
-<<<<<<< HEAD
     # - CONDA_DEPENDENCIES="mdanalysis mdanalysistests dask joblib pytest-pep8 mock codecov cython hypothesis sphinx"
     # - CONDA_MDANALYSIS_DEPENDENCIES="cython mmtf-python six biopython networkx scipy griddataformats gsd hypothesis"
     - CONDA_MDANALYSIS_DEPENDENCIES="mmtf-python biopython networkx cython matplotlib scipy griddataformats hypothesis gsd"
     - CONDA_DEPENDENCIES="${CONDA_MDANALYSIS_DEPENDENCIES} dask distributed joblib pytest-pep8 mock codecov"
-=======
-    #- CONDA_DEPENDENCIES="mdanalysis mdanalysistests dask joblib mock codecov cython hypothesis sphinx"
-    #- CONDA_MDANALYSIS_DEPENDENCIES="cython mmtf-python six biopython networkx scipy griddataformats gsd hypothesis"
-    - CONDA_MDANALYSIS_DEPENDENCIES="mdanalysis mdanalysistests"
-    # pin to matplotlib 3.2 should be removed once mda > 1.0.0 is available.
-    - CONDA_DEPENDENCIES="${CONDA_MDANALYSIS_DEPENDENCIES} dask distributed joblib mock codecov matplotlib=3.2"
->>>>>>> 6f2c77e6
     - CONDA_CHANNELS='conda-forge'
     - CONDA_CHANNEL_PRIORITY=True
     # install development version of MDAnalysis (needed until the test
