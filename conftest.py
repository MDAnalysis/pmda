
# -*- Mode: python; tab-width: 4; indent-tabs-mode:nil; coding:utf-8 -*-
# vim: tabstop=4 expandtab shiftwidth=4 softtabstop=4
#
# PMDA
# Copyright (c) 2017 The MDAnalysis Development Team and contributors
# (see the file AUTHORS for the full list of names)
#
# Released under the GNU Public Licence, v2 or any higher version

from dask import distributed
import dask
import pytest


@pytest.fixture(scope="session", params=(1, 2))
def client(tmpdir_factory, request):
    with tmpdir_factory.mktemp("dask_cluster").as_cwd():
        lc = distributed.LocalCluster(n_workers=request.param, processes=True)
        client = distributed.Client(lc)

        yield client

        client.close()
        lc.close()


@pytest.fixture(scope='session', params=('distributed',
                                         'multiprocessing',
                                         'single-threaded'))
def scheduler(request, client):
    if request.param == 'distributed':
        arg = client
    else:
<<<<<<< HEAD
        return request.param
=======
        arg = request.param
    with dask.config.set(scheduler=arg):
        yield
>>>>>>> aaa478cc
<|MERGE_RESOLUTION|>--- conflicted
+++ resolved
@@ -32,10 +32,6 @@
     if request.param == 'distributed':
         arg = client
     else:
-<<<<<<< HEAD
-        return request.param
-=======
         arg = request.param
     with dask.config.set(scheduler=arg):
-        yield
->>>>>>> aaa478cc
+        yield